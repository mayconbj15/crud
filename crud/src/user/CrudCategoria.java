--- conflicted
+++ resolved
@@ -138,7 +138,9 @@
 					IO.println("Até breve :)");
 					break;
 					
-				case 1:
+				case 1: // mover produtos para categorias diferentes
+					IO.println("\nMova cada produto para a categoria desejada");
+					
 					for(int y = 0; y < tamanho; y++)
 					{
 						Main.crudProduto.consultar(lista[y]);
@@ -148,8 +150,9 @@
 					excluir(id);
 					break;
 					
-				case 2:
+				case 2: // criar nova categoria e inserir elementos nela
 					int newID = menuInclusao();
+					
 					for(int y = 0; y < tamanho; y++)
 					{
 						Main.crudProduto.alterarCategoria(lista[y], newID);
@@ -215,41 +218,6 @@
 		
 	}//end listarProdutos()
 	
-<<<<<<< HEAD
-	public void alterarCategoria(int id, int cod)
-	{
-		if(Main.crudProduto != null){
-			int [] lista = Main.indiceComposto.listarDadosComAChave(id);
-			int tamanho = lista.length;
-			
-			switch (cod)
-			{
-				case 1: // mover produtos para categorias diferentes
-					IO.println("\nMova cada produto para a categoria desejada\n");
-					
-					for(int y = 0; y < tamanho; y++)
-					{
-						Main.crudProduto.consultar(lista[y]);
-						Main.crudProduto.alterar(lista[y], 1);
-					}//end for
-					
-					break;
-					
-				case 2: // criar nova categoria e inserir elementos nela
-					int newID = menuInclusao();
-					
-					for(int y = 0; y < tamanho; y++)
-					{
-						Main.crudProduto.alterarCategoria(lista[y], newID);
-					}//end for
-					
-					break;
-			}
-		}// end if
-	}//end alterarCategoria()
-	
-=======
->>>>>>> d9da25ad
 	public void menuListar()
 	{
 		int cod = -1;
